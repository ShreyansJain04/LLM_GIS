{
  "default_provider": "ollama",
  "providers": {
    "openai": {
      "model": "gpt-4",
      "enabled": true
    },
    "deepseek": {
      "model": "deepseek-chat",
      "enabled": true
    },
    "ollama": {
      "model": "llama3.2",
<<<<<<< HEAD
      "base_url": "http://localhost:11434",
=======
      "base_url": "http://localhost:8001",
>>>>>>> 6e6d528e
      "enabled": true
    },
    "anthropic": {
      "model": "claude-3-opus-20240229",
      "enabled": false
    },
    "gemini": {
      "model": "gemini-pro",
      "enabled": false
    }
  }
}<|MERGE_RESOLUTION|>--- conflicted
+++ resolved
@@ -11,11 +11,7 @@
     },
     "ollama": {
       "model": "llama3.2",
-<<<<<<< HEAD
-      "base_url": "http://localhost:11434",
-=======
       "base_url": "http://localhost:8001",
->>>>>>> 6e6d528e
       "enabled": true
     },
     "anthropic": {
