import json
from pathlib import Path
from typing import List, Dict

from memory import load_user, save_user, record_learning_session, get_recommended_review_topics
from domain_expert import (
    explain_concept,
    generate_example,
    generate_question,
    check_answer,
    generate_summary,
    query_domain_expert,
    _retrieve_context,
)

TOPICS_FILE = Path('topics.json')


def load_topics() -> dict:
    if TOPICS_FILE.exists():
        with TOPICS_FILE.open('r') as f:
            return json.load(f)
    return {}


class PlannerAgent:
    """Agent that builds plans and drives learning loops."""

    def __init__(self, username: str):
        self.username = username

    # ---- Memory helpers ----
    @property
    def profile(self) -> dict:
        return load_user(self.username)

    def save_profile(self, profile: dict) -> None:
        save_user(self.username, profile)

    # ---- Agent functions ----
    def suggest_mode(self) -> str:
        profile = self.profile
        
        # Get recommended review topics
        recommended_topics = get_recommended_review_topics(self.username, limit=3)
        
        if recommended_topics:
            print(f"\nRecommended review topics: {', '.join(recommended_topics)}")
            return 'review'
        elif profile.get('weak_areas'):
            return 'review'
        return 'learn'

    def build_learning_plan(self, topic: str) -> Dict:
        """Build a structural learning plan without generating content."""
        topics = load_topics()

        # Get basic info from topics.json if available
        prereqs: List[str] = []
        difficulty = "beginner"
        est_time = 20
        
        for _parent, children in topics.items():
            if topic in children:
                info = children[topic]
                prereqs = info.get("prerequisites", [])
                difficulty = info.get("difficulty", "beginner")
                est_time = info.get("estimated_time", 20)
                break

        # Create a planning prompt for structure only
        prompt = f"""Create a structured learning plan for "{topic}". 
        
        Return a JSON object with this structure:
        {{
            "topic": "{topic}",
            "prerequisites": {prereqs},
            "difficulty": "{difficulty}",
            "estimated_time": {est_time},
            "subtopics": [
                {{
                    "name": "Subtopic 1 Name",
                    "description": "Brief description of what this covers",
                    "key_concepts": ["concept1", "concept2"],
                    "learning_objectives": ["objective1", "objective2"]
                }},
                {{
                    "name": "Subtopic 2 Name", 
                    "description": "Brief description of what this covers",
                    "key_concepts": ["concept3", "concept4"],
                    "learning_objectives": ["objective3", "objective4"]
                }}
            ]
        }}
        
        Focus on creating a logical progression of subtopics. Do not generate actual content."""

        # Default fallback plan structure
        plan = {
            "topic": topic,
            "prerequisites": prereqs,
            "difficulty": difficulty,
            "estimated_time": est_time,
            "subtopics": [
                {
                    "name": f"Introduction to {topic}",
                    "description": f"Basic concepts and overview",
                    "key_concepts": ["fundamentals", "terminology"],
                    "learning_objectives": ["understand basics", "know key terms"]
                }
            ]
        }

        try:
            # Use domain expert to generate plan structure
            response = query_domain_expert(prompt, temperature=0.3)  # Lower temperature for structured output
            ai_plan = json.loads(response)
            plan.update(ai_plan)
        except Exception as e:
            print(f"Warning: Could not generate AI plan structure, using fallback. Error: {e}")

        return plan

    def run_learning_loop(self, topic: str) -> None:
        profile = self.profile
        plan = self.build_learning_plan(topic)
        
        print(f"\n=== Learning Plan for {plan['topic']} ===")
        print(f"Estimated time: {plan['estimated_time']} minutes")
        print(f"Difficulty: {plan['difficulty']}")
        
        # Handle prerequisites intelligently
        prerequisites = plan.get('prerequisites', [])
        if prerequisites:
            print(f"\nThis topic typically requires: {', '.join(prerequisites)}")
            skip_prereqs = input("Do you already have this background? (y/n): ").lower().strip()
            
            if skip_prereqs != 'y':
                print("\nLet's cover the prerequisites first:")
                for prereq in prerequisites:
                    if profile['topic_mastery'].get(prereq) != 'mastered':
                        print(f"\nLearning prerequisite: {prereq}")
                        self.run_learning_loop(prereq)
                        profile = self.profile
            else:
                print("Great! Marking prerequisites as known and proceeding with the main topic.")
                # Mark prerequisites as known to avoid future redundancy
                for prereq in prerequisites:
                    if prereq not in profile['topic_mastery']:
                        profile['topic_mastery'][prereq] = 'mastered'
                self.save_profile(profile)
        
        # Work through each subtopic systematically
        subtopics = plan.get('subtopics', [])
        total_correct = 0
        total_questions = 0
        subtopics_performance = []  # Track performance for each subtopic
        
        for i, subtopic in enumerate(subtopics, 1):
            print(f"\n=== Subtopic {i}/{len(subtopics)}: {subtopic['name']} ===")
            print(f"Learning objectives: {', '.join(subtopic.get('learning_objectives', []))}")
            
            # Use domain expert for all content generation
            print("\n--- Explanation ---")
            explanation = explain_concept(subtopic['name'])
            print(explanation)
            
            # Provide example using domain expert
            print("\n--- Example ---")
            example = generate_example(subtopic['name'])
            print(example)
            
            # Generate question using domain expert
            print("\n--- Check Understanding ---")
            key_concepts = subtopic.get('key_concepts', [])
            # Pass context about what to test
            question = generate_question(
                subtopic['name'], 
                previous_questions=[],
                difficulty="medium",
                question_type="objective"  # Always use objective questions during learning
            )
            
            print(f"\n❓ Question: {question['text']}")
            print("\nOptions:")
            for i, option in enumerate(question["options"]):
                print(f"{i}. {option}")
            
            user_answer = input("Enter option number (0-3): ")
            correct, feedback = check_answer(question, user_answer)
            print(feedback)
            
            # Record subtopic performance
            subtopic_score = 1 if correct else 0
            subtopics_performance.append({
                'subtopic': subtopic['name'],
                'question': question,
                'user_answer': user_answer,
                'correct': correct,
                'score': subtopic_score,
                'feedback': feedback,
                'question_type': 'objective',
                'options': question["options"],
                'correct_option': question["correct_option"],
                'selected_option': int(user_answer) if user_answer.isdigit() else None,
                'explanation': question.get("explanation", "")
            })
            
            if correct:
                total_correct += 1
            total_questions += 1
            
            # Brief summary from domain expert
            summary = generate_summary(subtopic['name'], length="short")
            print(f"\n--- Summary ---\n{summary}")
            
            # Pause between subtopics
            if i < len(subtopics):
                input("\nPress Enter to continue to the next subtopic...")
        
        # Final comprehensive assessment
        print(f"\n=== Final Assessment for {topic} ===")
<<<<<<< HEAD
        
        # Optional reflective question
        print("\nWould you like to answer a reflective question about what you've learned? (This won't affect your grade)")
        if input("Type 'y' for yes, any other key to skip: ").lower().strip() == 'y':
            reflection_q = generate_question(
                topic,
                previous_questions=[p['question'] for p in subtopics_performance],
                difficulty="medium",
                question_type="subjective"
            )
            print(f"\n💭 Reflection Question: {reflection_q['text']}")
            reflection_ans = input("Your thoughts: ")
            _, feedback = check_answer(reflection_q, reflection_ans)
            print(f"\nThank you for sharing! {feedback}")
            # Note: We don't add this to subtopics_performance as it doesn't affect grading
=======
        # Generate a synthesis question using domain expert
        final_question = generate_question(
            topic,
            previous_questions=[p['question'] for p in subtopics_performance],
            difficulty="hard",
            question_type="synthesis"
        )
        
        user_answer = input(final_question + "\nYour comprehensive answer: ")
        correct, feedback = check_answer(final_question, user_answer)
        print(feedback)
        
        # Record final assessment performance
        final_score = 1 if correct else 0
        subtopics_performance.append({
            'subtopic': 'Final Assessment',
            'question': final_question,
            'user_answer': user_answer,
            'correct': correct,
            'score': final_score,
            'feedback': feedback
        })
        
        if correct:
            total_correct += 1
        total_questions += 1
>>>>>>> 6e6d528e
        
        # Calculate mastery based on performance (excluding the optional reflection question)
        mastery_percentage = total_correct / total_questions if total_questions > 0 else 0
        if mastery_percentage >= 0.8:
            mastery_level = 'mastered'
        elif mastery_percentage >= 0.6:
            mastery_level = 'intermediate'
        else:
            mastery_level = 'beginner'
            
        print(f"\n=== Learning Complete ===")
        print(f"Score: {total_correct}/{total_questions} ({mastery_percentage:.1%})")
        print(f"Mastery level: {mastery_level}")
        
        # Record the complete learning session with detailed performance tracking
        record_learning_session(
            username=self.username,
            topic=topic,
            subtopics_performance=subtopics_performance,  # Reflection question not included
            final_score=mastery_percentage,
            mastery_level=mastery_level
        )
        
        # Show weak areas if any were identified
        profile = self.profile  # Reload to get updated weak areas
        weak_areas = profile.get('weak_areas', [])
        if weak_areas:
            print(f"\nAreas for review: {', '.join(weak_areas[:3])}")  # Show top 3


<|MERGE_RESOLUTION|>--- conflicted
+++ resolved
@@ -178,15 +178,10 @@
                 subtopic['name'], 
                 previous_questions=[],
                 difficulty="medium",
-                question_type="objective"  # Always use objective questions during learning
+                question_type="analytical"
             )
             
-            print(f"\n❓ Question: {question['text']}")
-            print("\nOptions:")
-            for i, option in enumerate(question["options"]):
-                print(f"{i}. {option}")
-            
-            user_answer = input("Enter option number (0-3): ")
+            user_answer = input(question + "\nYour answer: ")
             correct, feedback = check_answer(question, user_answer)
             print(feedback)
             
@@ -198,12 +193,7 @@
                 'user_answer': user_answer,
                 'correct': correct,
                 'score': subtopic_score,
-                'feedback': feedback,
-                'question_type': 'objective',
-                'options': question["options"],
-                'correct_option': question["correct_option"],
-                'selected_option': int(user_answer) if user_answer.isdigit() else None,
-                'explanation': question.get("explanation", "")
+                'feedback': feedback
             })
             
             if correct:
@@ -220,23 +210,6 @@
         
         # Final comprehensive assessment
         print(f"\n=== Final Assessment for {topic} ===")
-<<<<<<< HEAD
-        
-        # Optional reflective question
-        print("\nWould you like to answer a reflective question about what you've learned? (This won't affect your grade)")
-        if input("Type 'y' for yes, any other key to skip: ").lower().strip() == 'y':
-            reflection_q = generate_question(
-                topic,
-                previous_questions=[p['question'] for p in subtopics_performance],
-                difficulty="medium",
-                question_type="subjective"
-            )
-            print(f"\n💭 Reflection Question: {reflection_q['text']}")
-            reflection_ans = input("Your thoughts: ")
-            _, feedback = check_answer(reflection_q, reflection_ans)
-            print(f"\nThank you for sharing! {feedback}")
-            # Note: We don't add this to subtopics_performance as it doesn't affect grading
-=======
         # Generate a synthesis question using domain expert
         final_question = generate_question(
             topic,
@@ -263,9 +236,8 @@
         if correct:
             total_correct += 1
         total_questions += 1
->>>>>>> 6e6d528e
-        
-        # Calculate mastery based on performance (excluding the optional reflection question)
+        
+        # Calculate mastery based on performance
         mastery_percentage = total_correct / total_questions if total_questions > 0 else 0
         if mastery_percentage >= 0.8:
             mastery_level = 'mastered'
@@ -282,7 +254,7 @@
         record_learning_session(
             username=self.username,
             topic=topic,
-            subtopics_performance=subtopics_performance,  # Reflection question not included
+            subtopics_performance=subtopics_performance,
             final_score=mastery_percentage,
             mastery_level=mastery_level
         )
